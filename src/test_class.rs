#![allow(missing_docs)]

use core::cmp;
use crate::Result;
use crate::class_prelude::*;
use crate::device::{UsbDevice, UsbDeviceBuilder, UsbVidPid};
use crate::descriptor;

#[cfg(feature = "test-class-high-speed")]
mod sizes {
    pub const BUFFER: usize = 2048;
    pub const CONTROL_ENDPOINT: u8 = 64;
    pub const BULK_ENDPOINT: u16 = 512;
    pub const INTERRUPT_ENDPOINT: u16 = 1024;
}

#[cfg(not(feature = "test-class-high-speed"))]
mod sizes {
    pub const BUFFER: usize = 256;
    pub const CONTROL_ENDPOINT: u8 = 8;
    pub const BULK_ENDPOINT: u16 = 64;
    pub const INTERRUPT_ENDPOINT: u16 = 31;
}

/// Test USB class for testing USB driver implementations. Supports various endpoint types and
/// requests for testing USB peripheral drivers on actual hardware.
pub struct TestClass<'a, B: UsbBus> {
    custom_string: StringIndex,
    interface_string: StringIndex,
    iface: InterfaceNumber,
    ep_bulk_in: EndpointIn<'a, B>,
    ep_bulk_out: EndpointOut<'a, B>,
    ep_interrupt_in: EndpointIn<'a, B>,
    ep_interrupt_out: EndpointOut<'a, B>,
    control_buf: [u8; sizes::BUFFER],
    bulk_buf: [u8; sizes::BUFFER],
    interrupt_buf: [u8; sizes::BUFFER],
    len: usize,
    i: usize,
    bench: bool,
    expect_bulk_in_complete: bool,
    expect_bulk_out: bool,
    expect_interrupt_in_complete: bool,
    expect_interrupt_out: bool,
}

pub const VID: u16 = 0x16c0;
pub const PID: u16 = 0x05dc;
pub const MANUFACTURER: &'static str = "TestClass Manufacturer";
pub const PRODUCT: &'static str = "virkkunen.net usb-device TestClass";
pub const SERIAL_NUMBER: &'static str = "TestClass Serial";
pub const CUSTOM_STRING: &'static str = "TestClass Custom String";
pub const INTERFACE_STRING: &'static str = "TestClass Interface";

pub const REQ_STORE_REQUEST: u8 = 1;
pub const REQ_READ_BUFFER: u8 = 2;
pub const REQ_WRITE_BUFFER: u8 = 3;
pub const REQ_SET_BENCH_ENABLED: u8 = 4;
pub const REQ_READ_LONG_DATA: u8 = 5;
pub const REQ_UNKNOWN: u8 = 42;

pub const LONG_DATA: &'static [u8] = &[0x17; 257];


impl<B: UsbBus> TestClass<'_, B> {
    /// Creates a new TestClass.
    pub fn new(alloc: &UsbBusAllocator<B>) -> TestClass<'_, B> {
        TestClass {
            custom_string: alloc.string(),
            interface_string: alloc.string(),
            iface: alloc.interface(),
            ep_bulk_in: alloc.bulk(sizes::BULK_ENDPOINT),
            ep_bulk_out: alloc.bulk(sizes::BULK_ENDPOINT),
            ep_interrupt_in: alloc.interrupt(sizes::INTERRUPT_ENDPOINT, 1),
            ep_interrupt_out: alloc.interrupt(sizes::INTERRUPT_ENDPOINT, 1),
            control_buf: [0; sizes::BUFFER],
            bulk_buf: [0; sizes::BUFFER],
            interrupt_buf: [0; sizes::BUFFER],
            len: 0,
            i: 0,
            bench: false,
            expect_bulk_in_complete: false,
            expect_bulk_out: false,
            expect_interrupt_in_complete: false,
            expect_interrupt_out: false,
        }
    }

    /// Convenience method to create a UsbDevice that is configured correctly for TestClass.
    pub fn make_device<'a, 'b>(&'a self, usb_bus: &'b UsbBusAllocator<B>) -> UsbDevice<'b, B> {
        self.make_device_builder(usb_bus).build()
    }

    /// Convenience method to create a UsbDeviceBuilder that is configured correctly for TestClass.
    ///
    /// The methods sets
    ///
    /// - manufacturer
    /// - product
    /// - serial number
    ///
    /// on the returned builder. You should not change these values.
    pub fn make_device_builder<'a, 'b> (&'a self, usb_bus: &'b UsbBusAllocator<B>) -> UsbDeviceBuilder<'b, B> {
        UsbDeviceBuilder::new(&usb_bus, UsbVidPid(VID, PID))
            .manufacturer(MANUFACTURER)
            .product(PRODUCT)
            .serial_number(SERIAL_NUMBER)
<<<<<<< HEAD
=======
            .max_packet_size_0(sizes::CONTROL_ENDPOINT)
            .build()
>>>>>>> b8205c1e
    }

    /// Must be called after polling the UsbDevice.
    pub fn poll(&mut self) {
        if self.bench {
            match self.ep_bulk_out.read(&mut self.bulk_buf) {
                Ok(_) | Err(UsbError::WouldBlock) => { },
                Err(err) => panic!("bulk bench read {:?}", err),
            };

            match self.ep_bulk_in.write(&self.bulk_buf[0..self.ep_bulk_in.max_packet_size() as usize]) {
                Ok(_) | Err(UsbError::WouldBlock) => { },
                Err(err) => panic!("bulk bench write {:?}", err),
            };

            return;
        }

        let temp_i = self.i;
        match self.ep_bulk_out.read(&mut self.bulk_buf[temp_i..]) {
            Ok(count) => {
                if self.expect_bulk_out {
                    self.expect_bulk_out = false;
                } else {
                    panic!("unexpectedly read data from bulk out endpoint");
                }

                self.i += count;

                if count < self.ep_bulk_out.max_packet_size() as usize {
                    self.len = self.i;
                    self.i = 0;

                    self.write_bulk_in(count == 0);
                }
            },
            Err(UsbError::WouldBlock) => { },
            Err(err) => panic!("bulk read {:?}", err),
        };

        match self.ep_interrupt_out.read(&mut self.interrupt_buf) {
            Ok(count) => {
                if self.expect_interrupt_out {
                    self.expect_interrupt_out = false;
                } else {
                    panic!("unexpectedly read data from interrupt out endpoint");
                }

                self.ep_interrupt_in.write(&self.interrupt_buf[0..count])
                    .expect("interrupt write");

                self.expect_interrupt_in_complete = true;
            },
            Err(UsbError::WouldBlock) => { },
            Err(err) => panic!("interrupt read {:?}", err),
        };
    }

    fn write_bulk_in(&mut self, write_empty: bool) {
        let to_write = cmp::min(self.len - self.i, self.ep_bulk_in.max_packet_size() as usize);

        if to_write == 0 && !write_empty {
            self.len = 0;
            self.i = 0;

            return;
        }

        match self.ep_bulk_in.write(&self.bulk_buf[self.i..self.i+to_write]) {
            Ok(count) => {
                assert_eq!(count, to_write);
                self.expect_bulk_in_complete = true;
                self.i += count;
            },
            Err(UsbError::WouldBlock) => { },
            Err(err) => panic!("bulk write {:?}", err),
        };
    }
}

impl<B: UsbBus> UsbClass<B> for TestClass<'_, B> {
    fn reset(&mut self) {
        self.len = 0;
        self.i = 0;
        self.bench = false;
        self.expect_bulk_in_complete = false;
        self.expect_bulk_out = false;
        self.expect_interrupt_in_complete = false;
        self.expect_interrupt_out = false;
    }

    fn get_configuration_descriptors(&self, writer: &mut DescriptorWriter) -> Result<()> {
        writer.interface(self.iface, 0xff, 0x00, 0x00)?;
        writer.endpoint(&self.ep_bulk_in)?;
        writer.endpoint(&self.ep_bulk_out)?;
        writer.endpoint(&self.ep_interrupt_in)?;
        writer.endpoint(&self.ep_interrupt_out)?;
        writer.interface_alt(self.iface, 1, 0xff, 0x01, 0x00, Some(self.interface_string))?;

        Ok(())
    }

    fn get_string(&self, index: StringIndex, lang_id: u16) -> Option<&str> {
        if lang_id == descriptor::lang_id::ENGLISH_US {
            if index == self.custom_string {
                return Some(CUSTOM_STRING)
            } else if index == self.interface_string {
                return Some(INTERFACE_STRING);
            }
        }

        None
    }

    fn endpoint_in_complete(&mut self, addr: EndpointAddress) {
        if self.bench {
            return;
        }

        if addr == self.ep_bulk_in.address() {
            if self.expect_bulk_in_complete {
                self.expect_bulk_in_complete = false;

                self.write_bulk_in(false);
            } else {
                panic!("unexpected endpoint_in_complete");
            }
        } else if addr == self.ep_interrupt_in.address() {
            if self.expect_interrupt_in_complete {
                self.expect_interrupt_in_complete = false;
            } else {
                panic!("unexpected endpoint_in_complete");
            }
        }
    }

    fn endpoint_out(&mut self, addr: EndpointAddress) {
        if addr == self.ep_bulk_out.address() {
            self.expect_bulk_out = true;
        } else if addr == self.ep_interrupt_out.address() {
            self.expect_interrupt_out = true;
        }
    }

    fn control_in(&mut self, xfer: ControlIn<B>) {
        let req = *xfer.request();

        if !(req.request_type == control::RequestType::Vendor
            && req.recipient == control::Recipient::Device)
        {
            return;
        }

        match req.request {
            REQ_READ_BUFFER if req.length as usize <= self.control_buf.len()
                => xfer.accept_with(&self.control_buf[0..req.length as usize])
                    .expect("control_in REQ_READ_BUFFER failed"),
            REQ_READ_LONG_DATA
                => xfer.accept_with_static(LONG_DATA)
                    .expect("control_in REQ_READ_LONG_DATA failed"),
            _ => xfer.reject().expect("control_in reject failed"),
        }
    }

    fn control_out(&mut self, xfer: ControlOut<B>) {
        let req = *xfer.request();

        if !(req.request_type == control::RequestType::Vendor
            && req.recipient == control::Recipient::Device)
        {
            return;
        }

        match req.request {
            REQ_STORE_REQUEST => {
                self.control_buf[0] = (req.direction as u8) | (req.request_type as u8) << 5 | (req.recipient as u8);
                self.control_buf[1] = req.request;
                self.control_buf[2..4].copy_from_slice(&req.value.to_le_bytes());
                self.control_buf[4..6].copy_from_slice(&req.index.to_le_bytes());
                self.control_buf[6..8].copy_from_slice(&req.length.to_le_bytes());

                xfer.accept().expect("control_out REQ_STORE_REQUEST failed");
            },
            REQ_WRITE_BUFFER if xfer.data().len() as usize <= self.control_buf.len() => {
                assert_eq!(xfer.data().len(), req.length as usize, "xfer data len == req.length");

                self.control_buf[0..xfer.data().len()].copy_from_slice(xfer.data());

                xfer.accept().expect("control_out REQ_WRITE_BUFFER failed");
            },
            REQ_SET_BENCH_ENABLED => {
                self.bench = req.value != 0;

                xfer.accept().expect("control_out REQ_SET_BENCH_ENABLED failed");
            },
            _ => xfer.reject().expect("control_out reject failed"),
        }
    }
}<|MERGE_RESOLUTION|>--- conflicted
+++ resolved
@@ -98,18 +98,16 @@
     /// - manufacturer
     /// - product
     /// - serial number
+    /// - max_packet_size_0
     ///
-    /// on the returned builder. You should not change these values.
+    /// on the returned builder. If you change the manufacturer, product, or serial number fields,
+    /// the test host may misbehave.
     pub fn make_device_builder<'a, 'b> (&'a self, usb_bus: &'b UsbBusAllocator<B>) -> UsbDeviceBuilder<'b, B> {
         UsbDeviceBuilder::new(&usb_bus, UsbVidPid(VID, PID))
             .manufacturer(MANUFACTURER)
             .product(PRODUCT)
             .serial_number(SERIAL_NUMBER)
-<<<<<<< HEAD
-=======
             .max_packet_size_0(sizes::CONTROL_ENDPOINT)
-            .build()
->>>>>>> b8205c1e
     }
 
     /// Must be called after polling the UsbDevice.
